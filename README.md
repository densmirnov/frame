<h2 align="center">
  <br>
  <img src="/asset/png/FrameLogo512.png?raw=true" alt="Frame" width="150" />
  <br>
  <br>
  F R A M E
  <br>
  <br>
</h2>

<h3 align="center">An OS-level web3 Interface :tada:</h3>
<br>
<h5 align="center">
  <a href="#features">Features</a> ⁃
  <a href="#downloads">Downloads</a> ⁃
  <a href="#related">Related</a>
</h5>
<br>

<img src="/asset/demo/Frame0-0-5-RC1.gif?raw=true" />

<<<<<<< HEAD
Frame is an OS-level web3 interface that lets you use standalone signing accounts, to securely and transparently interact with dapps, Ethereum, IPFS and more!
=======
Frame is an OS-level Ethereum interface that lets you use standalone signers, such as a Ledger or Trezor, to securely and transparently interact with dapps and the Ethereum network.
>>>>>>> 00696dfa

### Features
- **First-class Hardware Support**
  - Use your Ledger and Trezor accounts with any dapp!
- **Software Signer Support**
  - Use your mnemonic phrase, keystore.json or standalone private keys to create and backup accounts!
- **Permissions**
  - You'll always have full control of which dapps have permission to access Frame and can monitor with full transparency what requests dapps are making to the network.
- **Run your own Ethereum light client or IPFS gateway**
  - Frame simplifies running and syncing your local node and lets you seamlessly swap from local to remote nodes on the fly, no command line needed!
- **Menu Bar Support**
  - Frame stays out of the way and sits quietly in your menu bar until it's needed.
- **Cross Platform**
  - macOS, Windows and Linux!

<<<<<<< HEAD
### Talks
=======
### Demos
>>>>>>> 00696dfa
  - [Aracon](https://www.youtube.com/watch?v=wlZWLiy2GD0)

### Downloads
  - [All Releases](https://github.com/floating/frame/releases)

### Run Source
```bash
# Clone
› git clone https://github.com/floating/frame

# Install
› npm install

# Run
› npm run alpha
```

**On Windows:** Run `npm install --global --production windows-build-tools` as administrator **before** running the demo. You can find more info about this here: https://github.com/felixrieseberg/windows-build-tools.

**On Ubuntu:** Run `sudo apt-get install build-essential libudev-dev` **before** running the demo.

### Build Apps
  ```bash
  # Build apps for current platform
  › npm run bundle
  › npm run build
  ```

### Related
  - [Frame Chat](https://gitter.im/framehq/general) - Feel free to drop in and ask questions!
  - [Frame Browser Extension](https://github.com/floating/frame-extension) - Use Frame with any web dapp
  - [eth-provider](https://github.com/floating/eth-provider) - A universal Ethereum provider
  - [Restore](https://github.com/floating/restore) - A predictable and observable state container for React apps

<h2>
<h5 align="center">
  <br>
  <a href="https://frame.sh">Website</a> ⁃
  <a href="https://medium.com/@framehq">Blog</a> ⁃
  <a href="https://twitter.com/frame_eth">Twitter</a>
</h5>
</h2><|MERGE_RESOLUTION|>--- conflicted
+++ resolved
@@ -19,11 +19,7 @@
 
 <img src="/asset/demo/Frame0-0-5-RC1.gif?raw=true" />
 
-<<<<<<< HEAD
 Frame is an OS-level web3 interface that lets you use standalone signing accounts, to securely and transparently interact with dapps, Ethereum, IPFS and more!
-=======
-Frame is an OS-level Ethereum interface that lets you use standalone signers, such as a Ledger or Trezor, to securely and transparently interact with dapps and the Ethereum network.
->>>>>>> 00696dfa
 
 ### Features
 - **First-class Hardware Support**
@@ -39,11 +35,7 @@
 - **Cross Platform**
   - macOS, Windows and Linux!
 
-<<<<<<< HEAD
 ### Talks
-=======
-### Demos
->>>>>>> 00696dfa
   - [Aracon](https://www.youtube.com/watch?v=wlZWLiy2GD0)
 
 ### Downloads
