--- conflicted
+++ resolved
@@ -104,50 +104,8 @@
       <div className='signerRequests'>
         {requests.length > 0 ? (
           requests.map((req, i) => {
-<<<<<<< HEAD
-            let requestClass = 'signerRequest'
-            if (req.status === 'success') requestClass += ' signerRequestSuccess'
-            if (req.status === 'declined' || req.status === 'error') requestClass += ' signerRequestDeclined'
-            if (req.status === 'pending') requestClass += ' signerRequestPending'
-            return (
-              <div key={i} className={requestClass}>
-                {req.type === 'approveTransaction' ? (
-                  <div className='approveTransaction'>
-                    <div className='approveTransactionTitle'>
-                      {'Approve Transaction'}
-                    </div>
-                    <div className='approveTransactionPayload'>
-                      {req.notice ? (
-                        <div className='requestNotice'>{req.notice}</div>
-                      ) : (
-                        Object.keys(req.data).map(p => <div key={p}>{p + ': ' + req.data[p]}</div>)
-                      )}
-                    </div>
-                  </div>
-                ) : (
-                  <div className='unknownType'>{'Unknown: ' + req.type}</div>
-                )}
-                {req.require === 'password' ? (
-                  <div className='requestApproveWithPassword'>
-                    <input className='passwordInput' onChange={e => this.setState({password: e.target.value})} />
-                    <div className='passwordInputLabel'>{'Account Password'}</div>
-                    <div className='requestApprove'>
-                      <div className='requestDecline' onClick={() => this.decline(req.handlerId)}>{'Decline'}</div>
-                      <div className='requestSign' onClick={() => this.supplyPassword(this.state.password)}>{'Approve'}</div>
-                    </div>
-                  </div>
-                ) : (
-                  <div className='requestApprove'>
-                    <div className='requestDecline' onClick={() => this.decline(req.handlerId)}>{'Decline'}</div>
-                    <div className='requestSign' onClick={() => this.approve(req.handlerId, req)}>{'Sign'}</div>
-                  </div>
-                )}
-              </div>
-            )
-=======
             if (req.type === 'approveTransaction') return this.transactionRequest(req, i)
             if (req.type === 'requestProvider') return this.providerRequest(req, i)
->>>>>>> 12aecf94
           })
         ) : (
           <div className='signerRequests'>
