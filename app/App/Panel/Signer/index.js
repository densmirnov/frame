import path from 'path'
import React from 'react'
import Restore from 'react-restore'
import octicons from 'octicons'

import rpc from '../../../rpc'

import Requests from './Requests'

class Signer extends React.Component {
  trezorPin (num) {
    this.tPin = this.tPin ? this.tPin + num.toString() : num.toString()
    if (this.tPin.length === 4) {
      rpc('trezorPin', this.props.id, this.tPin, (err, status) => {
        if (err) throw new Error(err)
      })
      this.tPin = ''
    }
  }
  select () {
    this.store.toggleMinimized()
    let current = this.store('signer.current') === this.props.id
    if (!current) {
      rpc('setSigner', this.props.id, (err, status) => {
        if (err) return console.log(err)
      })
    }
  }
  render () {
    let current = this.store('signer.current') === this.props.id
    let minimized = this.store('signer.minimized')
    this.selected = current && !minimized
    let type = this.props.type
    let signerClass = current ? 'signer current' : 'signer'
    let signerIndicator = current ? 'signerIndicator signerIndicatorActive' : 'signerIndicator'
    let signerSettings = this.selected ? 'signerSettingsMenu signerSettingsActive' : 'signerSettingsMenu'
    if (this.selected) signerClass += ' selectedSigner'
    if (this.props.status === 'ok') signerClass += ' okSigner'
    if (this.props.status === 'loading') return null
    return (
      <div className={signerClass}>
        <div className='signerWrap'>
          <div className='signerTop'>
            <div className={signerIndicator}>
              <div className='signerIndicatorIcon'>
                <span dangerouslySetInnerHTML={{__html: octicons['pulse'].toSVG({height: 23})}} />
              </div>
            </div>
            <div onClick={() => this.store.toggelSignerSettings()} className={signerSettings}>
              <div className='signerIndicatorIcon'>
                <span dangerouslySetInnerHTML={{__html: octicons['gear'].toSVG({height: 21})}} />
              </div>
            </div>
            <div className='signerType' onClick={() => { if (this.props.status === 'ok') this.select() }}>
              <div className='signerImage'>
                {(_ => {
                  if (type === 'Nano S') return <img src={path.join(__dirname, './ledgerLogo.png')} />
                  if (type === 'Trezor') return <img className='trezorImage' src={path.join(__dirname, './trezorLogo.png')} />
                  return <div dangerouslySetInnerHTML={{__html: octicons['zap'].toSVG({height: 31})}} />
                })()}
              </div>
              <div className='signerText'>{type}</div>
              <div className='signerSelect'>
                <div className='signerSelectArrows'>
                  <div className='signerSelectArrow' dangerouslySetInnerHTML={{__html: octicons['chevron-up'].toSVG({height: 18})}} />
                  <div className='signerSelectArrow' dangerouslySetInnerHTML={{__html: octicons['chevron-up'].toSVG({height: 18})}} />
                  <div className='signerSelectArrow' dangerouslySetInnerHTML={{__html: octicons['chevron-up'].toSVG({height: 18})}} />
                </div>
              </div>
            </div>
          </div>
          <div className='signerMid'>
            {this.props.status === 'ok' ? (
              <div>
                <div className='signerName'>{'Account Name'}</div>
                <div className='signerAddress'>{this.props.accounts}</div>
              </div>
            ) : <div className='signerStatus'>{this.props.status}</div>}
<<<<<<< HEAD
            {this.store('signer.view') === 'settings' ? (
              <div className='signerSettings'>
                {'Signer Settings'}
=======
            {this.selected && this.store('signer.view') === 'settings' ? (
              <div className='signerSettings'>
                <div className='signerSettingsTitle'>{'Dapp Permissions'}</div>
                {Object.keys(this.store('permissions')).sort().map(o => {
                  return (
                    <div className='signerPermission' onClick={_ => this.store.toggleAccess(o)}>
                      <div className='signerPermissionOrigin'>{o}</div>
                      <div className={this.store('permissions', o).provider ? 'signerPermissionToggle signerPermissionToggleOn' : 'signerPermissionToggle'}>
                        <div className='signerPermissionToggleSwitch' />
                      </div>
                    </div>
                  )
                })}
>>>>>>> 12aecf94
              </div>
            ) : (
              <Requests id={this.props.id} accounts={this.props.accounts} minimized={minimized} />
            )}
            {type === 'Trezor' && this.props.status === 'Need Pin' ? (
              <div className='trezorPinWrap'>
                <div className='trezorPinInput'>
                  {[1, 2, 3, 4, 5, 6, 7, 8, 9].map(i => (
                    <div key={i} className='trezorPinInputButton' onClick={this.trezorPin.bind(this, i)}>
                      <div dangerouslySetInnerHTML={{__html: octicons['primitive-dot'].toSVG({height: 20})}} />
                    </div>
                  ))}
                </div>
              </div>
            ) : null}
          </div>
        </div>
      </div>
    )
  }
}

export default Restore.connect(Signer)<|MERGE_RESOLUTION|>--- conflicted
+++ resolved
@@ -76,11 +76,6 @@
                 <div className='signerAddress'>{this.props.accounts}</div>
               </div>
             ) : <div className='signerStatus'>{this.props.status}</div>}
-<<<<<<< HEAD
-            {this.store('signer.view') === 'settings' ? (
-              <div className='signerSettings'>
-                {'Signer Settings'}
-=======
             {this.selected && this.store('signer.view') === 'settings' ? (
               <div className='signerSettings'>
                 <div className='signerSettingsTitle'>{'Dapp Permissions'}</div>
@@ -94,7 +89,6 @@
                     </div>
                   )
                 })}
->>>>>>> 12aecf94
               </div>
             ) : (
               <Requests id={this.props.id} accounts={this.props.accounts} minimized={minimized} />
