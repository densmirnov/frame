--- conflicted
+++ resolved
@@ -76,9 +76,6 @@
                 <div className='signerAddress'>{this.props.accounts}</div>
               </div>
             ) : <div className='signerStatus'>{this.props.status}</div>}
-<<<<<<< HEAD
-            <Requests id={this.props.id} accounts={this.props.accounts} minimized={this.state.minimized} status={this.props.status} type={this.props.type} />
-=======
             {this.store('signer.view') === 'settings' ? (
               <div className='signerSettings'>
                 {'Signer Settings'}
@@ -86,7 +83,6 @@
             ) : (
               <Requests id={this.props.id} accounts={this.props.accounts} minimized={minimized} />
             )}
->>>>>>> 4171c466
             {type === 'Trezor' && this.props.status === 'Need Pin' ? (
               <div className='trezorPinWrap'>
                 <div className='trezorPinInput'>
