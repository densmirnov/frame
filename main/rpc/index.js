--- conflicted
+++ resolved
@@ -9,13 +9,10 @@
   getSigners: signers.getSigners,
   setSigner: signers.setSigner,
   trezorPin: signers.trezorPin,
-<<<<<<< HEAD
-  supplyPassword: signers.supplyPassword
-=======
+  supplyPassword: signers.supplyPassword,
   launchEnable: launch.enable,
   launchDisable: launch.disable,
   launchStatus: launch.status
->>>>>>> adaf9f8d
 }
 
 const unwrap = v => v !== undefined || v !== null ? JSON.parse(v) : v
