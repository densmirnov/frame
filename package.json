{
  "name": "frame",
  "version": "0.3.0",
  "description": "An Ethereum Interface",
  "main": "main",
  "build": {
    "appId": "sh.frame.app",
    "productName": "Frame",
    "linux": {
      "target": [
        "AppImage",
        "deb",
        "snap",
        "tar.gz"
      ]
    },
    "mac": {
      "hardenedRuntime": false
    },
    "win": {},
    "files": [
      "main",
      "state",
      "bundle",
      "contractMetadata"
    ]
  },
  "scripts": {
    "start": "npm run launch",
    "bundle": "parcel build app/tray.html --public-url . -d bundle --target browser && parcel build app/bridge/index.js --public-url . -d bundle -o bridge.js --target electron && parcel build main/dapps/server/inject/index.js --public-url . -d bundle -o inject.js --target browser",
    "watch": "parcel watch app/bridge/index.js --public-url . -d bundle -o bridge.js --target electron --no-hmr & parcel watch app/tray.html --public-url . -d bundle --target browser --no-hmr & parcel watch main/dapps/server/inject/index.js --public-url . -d bundle -o inject.js --target browser --no-hmr",
    "dev": "npm run bundle && npm run launch:dev",
    "dev:traffic": "npm run bundle && npm run launch:dev:traffic",
    "inspect": "npm run bundle && npm run launch:inspect",
    "launch": "cross-env NODE_ENV=production electron ./main",
    "launch:hot": "cross-env NODE_ENV=production WITH_HOT=true electron ./main",
    "launch:dev": "cross-env NODE_ENV=development electron ./main",
    "launch:dev:traffic": "cross-env NODE_ENV=development LOG_TRAFFIC=true electron ./main",
    "launch:inspect": "cross-env NODE_ENV=production electron --inspect ./main",
    "alpha": "npm run bundle && npm run launch",
    "hot": "npm run bundle && npm run launch:hot",
    "clean": "rimraf dist bundle .cache package-lock.json \"node_modules/!(rimraf|.bin)\" && npm install && npm audit fix",
    "scrub": "rimraf dist bundle .cache \"node_modules/!(rimraf|.bin)\" && npm install",
    "build": "electron-builder",
    "release": "electron-builder -c.snap.publish=github",
    "postinstall": "electron-builder install-app-deps",
    "test": "standard && jest --runInBand",
    "test:clients": "mocha test/clients/*.test.js",
    "local:rpc": "ganache-cli --account=\"0x2d6945dbddb8dcf5492004e6f720f8e971196ff61a61c4be99714ebc71e06c00,  5000000000000000000000\" --account=\"0xaef6a68a47c1628081e4e6df195f5f712ae4eb7da332a6d74dca06ae32a3e7ae,5000\""
  },
  "jest": {
    "testPathIgnorePatterns": [
      "/node_modules/",
      "/build/",
      "/bundle/",
      "/dist/"
    ]
  },
  "author": {
    "name": "Jordan Muir",
    "email": "jordan@frame.sh",
    "url": "https://frame.sh"
  },
  "license": "GPL-3.0",
  "dependencies": {
    "@aragon/wrapper": "5.0.0-rc.17",
    "@githubprimer/octicons-react": "8.5.0",
<<<<<<< HEAD
    "@ledgerhq/hw-app-eth": "4.68.2",
    "@ledgerhq/hw-transport-node-hid": "4.68.2",
    "@ledgerhq/hw-transport-web-ble": "4.68.2",
    "abi-codec": "0.0.6",
    "abi-decoder": "^2.2.0",
=======
    "@ledgerhq/hw-app-eth": "4.73.3",
    "@ledgerhq/hw-transport-node-hid": "4.73.3",
    "@ledgerhq/hw-transport-web-ble": "4.73.3",
    "abi-codec": "0.0.9",
>>>>>>> 877b7efc
    "auto-launch": "5.0.5",
    "axios": "0.19.0",
    "babel-polyfill": "6.26.0",
    "bip39": "3.0.2",
    "cheerio": "1.0.0-rc.3",
    "conf": "6.1.0",
    "content-hash": "2.4.4",
    "cookie": "0.4.0",
    "cross-env": "6.0.3",
    "electron-log": "3.0.8",
    "electron-positioner": "4.1.0",
    "electron-updater": "4.1.2",
    "eth-ens-namehash": "2.0.8",
    "eth-provider": "0.2.5",
    "eth-sig-util": "2.5.0",
    "ethereumjs-abi": "0.6.8",
    "ethereumjs-tx": "2.1.1",
    "ethereumjs-util": "6.1.0",
    "ethereumjs-wallet": "0.6.3",
    "extract-zip": "1.6.7",
    "fs-extra": "8.1.0",
    "hdkey": "1.1.1",
    "ipfs-http-client": "39.0.2",
    "node-hid": "0.7.9",
<<<<<<< HEAD
    "query-string": "6.8.2",
    "radspec": "^1.3.0",
    "react": "16.8.6",
    "react-dom": "16.8.6",
=======
    "query-string": "6.8.3",
    "react": "16.11.0",
    "react-dom": "16.11.0",
>>>>>>> 877b7efc
    "react-restore": "0.3.0",
    "react-transition-group": "4.3.0",
    "semver": "6.3.0",
    "tar": "5.0.5",
    "trezor-connect": "8.0.0-rc.1",
    "usb": "1.6.0",
    "uuid": "3.3.3",
    "web3-utils": "1.2.2",
    "ws": "7.2.0",
    "yaeti": "1.0.2",
    "zxcvbn": "4.4.2"
  },
  "devDependencies": {
    "@babel/core": "7.6.4",
    "@babel/plugin-proposal-class-properties": "7.5.5",
    "@babel/plugin-proposal-decorators": "7.6.0",
    "@babel/plugin-proposal-do-expressions": "7.6.0",
    "@babel/plugin-proposal-export-default-from": "7.5.2",
    "@babel/plugin-proposal-export-namespace-from": "7.5.2",
    "@babel/plugin-proposal-function-bind": "7.2.0",
    "@babel/plugin-proposal-function-sent": "7.5.0",
    "@babel/plugin-proposal-logical-assignment-operators": "7.2.0",
    "@babel/plugin-proposal-nullish-coalescing-operator": "7.4.4",
    "@babel/plugin-proposal-numeric-separator": "7.2.0",
    "@babel/plugin-proposal-optional-chaining": "7.6.0",
    "@babel/plugin-proposal-pipeline-operator": "7.5.0",
    "@babel/plugin-proposal-throw-expressions": "7.2.0",
    "@babel/plugin-syntax-import-meta": "7.2.0",
    "@babel/preset-env": "7.6.3",
    "@babel/preset-react": "7.6.3",
    "babel-core": "7.0.0-bridge.0",
    "babel-eslint": "10.0.3",
    "babel-jest": "24.9.0",
    "electron": "6.1.1",
    "electron-builder": "21.2.0",
    "ganache-cli": "6.7.0",
    "jest": "24.9.0",
    "node-watch": "0.6.3",
    "parcel-bundler": "1.12.4",
    "restore-devtools": "0.0.1",
<<<<<<< HEAD
    "standard": "12.0.1",
    "stylus": "0.54.5",
    "web3-eth-contract": "^1.2.1"
=======
    "standard": "14.3.1",
    "stylus": "0.54.7"
>>>>>>> 877b7efc
  },
  "standard": {
    "parser": "babel-eslint",
    "env": [
      "jest"
    ]
  },
  "repository": "github:floating/frame"
}<|MERGE_RESOLUTION|>--- conflicted
+++ resolved
@@ -65,18 +65,10 @@
   "dependencies": {
     "@aragon/wrapper": "5.0.0-rc.17",
     "@githubprimer/octicons-react": "8.5.0",
-<<<<<<< HEAD
-    "@ledgerhq/hw-app-eth": "4.68.2",
-    "@ledgerhq/hw-transport-node-hid": "4.68.2",
-    "@ledgerhq/hw-transport-web-ble": "4.68.2",
-    "abi-codec": "0.0.6",
-    "abi-decoder": "^2.2.0",
-=======
     "@ledgerhq/hw-app-eth": "4.73.3",
     "@ledgerhq/hw-transport-node-hid": "4.73.3",
     "@ledgerhq/hw-transport-web-ble": "4.73.3",
     "abi-codec": "0.0.9",
->>>>>>> 877b7efc
     "auto-launch": "5.0.5",
     "axios": "0.19.0",
     "babel-polyfill": "6.26.0",
@@ -101,16 +93,11 @@
     "hdkey": "1.1.1",
     "ipfs-http-client": "39.0.2",
     "node-hid": "0.7.9",
-<<<<<<< HEAD
     "query-string": "6.8.2",
     "radspec": "^1.3.0",
-    "react": "16.8.6",
-    "react-dom": "16.8.6",
-=======
     "query-string": "6.8.3",
     "react": "16.11.0",
     "react-dom": "16.11.0",
->>>>>>> 877b7efc
     "react-restore": "0.3.0",
     "react-transition-group": "4.3.0",
     "semver": "6.3.0",
@@ -151,14 +138,9 @@
     "node-watch": "0.6.3",
     "parcel-bundler": "1.12.4",
     "restore-devtools": "0.0.1",
-<<<<<<< HEAD
-    "standard": "12.0.1",
-    "stylus": "0.54.5",
     "web3-eth-contract": "^1.2.1"
-=======
     "standard": "14.3.1",
     "stylus": "0.54.7"
->>>>>>> 877b7efc
   },
   "standard": {
     "parser": "babel-eslint",
